0	0	Maison de Link
0	1	Outside fields NO
0	2	Outside fields NE
0	3	Outside fields SO
0	4	Outside fields SE
0	5	Maison du boulet
0	6	Maison des pots
0	7	New map
0	8	New map
0	9	New map
0	10	New map
0	11	New map
0	12	New map
0	13	New map
0	14	New map
0	15	New map
0	16	New map
0	17	New map
0	18	New map
0	19	New map
0	20	Crazy House 1F (A)
0	21	Crazy House 1F (B)
0	22	Crazy House 1F (C)
0	23	Crazy House B1 (A)
0	24	Crazy House B1 (B)
0	25	Crazy House B1 (C)
0	26	Crazy House B2
0	27	New map
0	28	New map
0	29	New map
0	30	New map
0	31	New map
0	32	New map
0	33	New map
0	34	New map
0	35	New map
0	36	New map
0	37	New map
0	38	New map
0	39	New map
0	40	New map
0	41	New map
0	42	Caverne des fragments de coeur
<<<<<<< HEAD
0	43	New map
0	44	New map
0	45	New map
0	46	New map
0	47	New map
0	48	New map
0	49	New map
0	50	New map
0	51	New map
0	52	New map
0	53	New map
0	54	New map
0	55	New map
0	56	New map
0	57	New map
0	58	New map
0	59	New map
=======
0	43	Caverne Maudite 0
0	44	Caverne Maudite -1
0	45	Caverne Maudite -2
0	46	Caverne Maudite -3
0	47	Caverne Maudite -4
0	48	Caverne Maudite -5
0	49	Caverne Maudite -6
0	50	Caverne Maudite -7
0	51	Caverne Maudite -8
0	52	Caverne Maudite -9
0	53	Caverne Maudite -10
0	54	Caverne Maudite -11
0	55	Caverne Maudite -12
0	56	Caverne Maudite -13
0	57	Caverne Maudite -14
0	58	Caverne Maudite -15
0	59	Caverne Maudite -16
>>>>>>> 6acc2e7f
0	60	New map
0	61	New map
0	62	New map
0	63	New map
0	64	New map
0	65	New map
0	66	New map
0	67	New map
0	68	New map
0	69	New map
0	70	New map
0	71	New map
0	72	New map
0	73	New map
0	74	New map
0	75	New map
0	76	New map
0	77	New map
0	78	New map
0	79	New map
0	80	New map
0	81	New map
0	82	New map
0	83	New map
0	84	New map
0	85	New map
0	86	New map
0	87	New map
0	88	New map
0	89	New map
0	90	New map
0	91	New map
0	92	New map
0	93	New map
0	94	New map
0	95	New map
0	96	New map
0	97	New map
0	98	New map
0	99	New map
1	0	House
1	1	Light World
1	2	Ice dungeon
1	3	Cave
1	4	Blue dungeon (LW)
1	5	Green dungeon (LW)
1	7	Brown dungeon (LW)
1	8	Blue dungeon (DW)
1	6	Intro
2	agahnim.spc	Agahnim theme
2	beginning.spc	Beginning
2	boss.spc	Boss
2	castle.spc	Castle
2	cave.spc	Cave
2	credits.spc	Credits
2	dark_mountain.spc	Dark Mountain
2	dark_world.spc	Dark World
2	light_world_dungeon.spc	Dungeon (light world)
2	dark_world_dungeon.spc	Dungeon (dark world)
2	dungeon_finished.spc	Dungeon finished
2	eagle_tower.it	Eagle's Tower
2	excalibur.spc	Excalibur
2	fanfare.spc	Fanfare
2	fortune_teller.spc	Fortune Teller
2	ganon_appears.spc	Ganon appears
2	ganon_battle.spc	Ganon battle
2	ganon_theme.spc	Ganon theme
2	great_fairy.spc	Great Fairy
2	village.spc	Kakariko Village
2	legend.spc	Legend
2	lost_woords.spc	Lost Woods
2	mini_game.spc	Mini game
2	overworld.spc	Overworld
2	sanctuary.spc	Sanctuary
2	game_over.spc	Selection menu & Game Over
2	soldiers.spc	Soldiers
2	rabbit.spc	Turned into a rabbit
2	title_screen.spc	Title screen 
2	triforce.spc	Triforce
2	victory.spc	Victory
2	zelda.spc	Zelda theme
3	entities/sign	Sign
3	npc/great_fairy	Great Fairy
3	npc/monkey	Monkey
3	npc/sahasrahla	Sahasrahla
3	npc/thief	Thief
3	npc/wizard	Wizard
3	npc/zelda	Zelda
3	npc/tom	Tom
3	npc/newlink1	Newlink NPC 1
3	npc/newlink2	Newlink NPC 2
3	npc/newlink3	Newlink NPC 3
3	npc/newlink4	Newlink NPC 4
3	npc/newlink5	Newlink NPC 5
3	npc/newlink6	Newlink NPC 6
3	npc/newlink7	Newlink NPC 7
3	npc/newlink8	Newlink NPC 8
3	npc/villager1	ALTTP villager 1
3	npc/villager2	ALTTP villager 2 
3	npc/villager3	ALTTP villager 3
3	npc/static_villager1	ALTTP static villager 1
3	npc/static_villager2	ALTTP static villager 2
3	npc/static_villager3	ALTTP static villager 3
3	npc/static_villager4	ALTTP static villager 4
3	npc/static_villager5	ALTTP static villager 5
3	npc/static_villager6	ALTTP static villager 6
3	npc/static_villager7	ALTTP static villager 7
3	npc/static_villager8	ALTTP static villager 8
3	npc/static_villager9	ALTTP static villager 9
3	npc/static_villager10	ALTTP static villager 10
3	npc/static_villager11	ALTTP static villager 11
3	npc/static_villager12	ALTTP static villager 12
3	npc/static_villager13	ALTTP static villager 13
3	npc/static_villager14	ALTTP static villager 14
3	npc/solarus_child1	Solarus Child 1
3	entities/slot_machine	Casino slot machine
3	entities/frozen_door	Frozen door
3	entities/outside_door	Outside closed door
3	entities/fresco	Intro fresco
3	entities/bed	Hero's bed
3	entities/snores	Snoring (zzz)
3	entities/hint_stone	Hint stone
3	entities/torch	Torch
4	bomb	bomb
4	boss_charge	boss_charge
4	boss_dead	boss_dead
4	boss_fireball	boss_fireball
4	boss_hurt	boss_hurt
4	bounce	bounce
4	bow	bow
4	bush	bush
4	chest_appears	chest_appears
4	chest_open	chest_open
4	cursor	cursor
4	danger	danger
4	door_closed	door_closed
4	door_open	door_open
4	enemy_awake	enemy_awake
4	enemy_hurt	enemy_hurt
4	enemy_killed	enemy_killed
4	explosion	explosion
4	heart	heart
4	hookshot	hookshot
4	ice	ice
4	intro	intro
4	item_in_water	item_in_water
4	jump	jump
4	lamp	lamp
4	lens_of_truth_end	lens_of_truth_end
4	lens_of_truth_start	lens_of_truth_start
4	lift	lift
4	link_dying	link_dying
4	link_falls	link_falls
4	link_hurt	link_hurt
4	link_pushes	link_pushes
4	link_seen	link_seen
4	magic_bar	magic_bar
4	message_end	message_end
4	monster_hurt	monster_hurt
4	octorok	octorok
4	ok	ok
4	pause_closed	pause_closed
4	pause_open	pause_open
4	picked_item	picked_item
4	picked_rupee	picked_rupee
4	picked_small_key	picked_small_key
4	piece_of_heart	piece_of_heart
4	rupee_counter	rupee_counter
4	rupee_counter_end	rupee_counter_end
4	running	running
4	secret	secret
4	shield	shield
4	splash	splash
4	stone	stone
4	switch	switch
4	sword1	sword1
4	sword2	sword2
4	sword3	sword3
4	sword4	sword4
4	sword_hit	sword_hit
4	sword_spin_attack_load	sword_spin_attack_load
4	sword_spin_attack_release	sword_spin_attack_release
4	throw	throw
4	timer	timer
4	timer_hurry	timer_hurry
4	treasure	treasure
4	victory	victory
4	walk_on_grass	walk_on_grass
4	walk_on_water	walk_on_water
4	wrong	wrong
4	zora	zora
5	feather	Feather
5	bombs_counter	Bombs counter
5	bomb	Bombs (x1 / x3 / x8)
5	bomb_bag	Bomb bag (small / large / huge)
5	bow	Bow
5	arrow	Arrows (x1 / x5 / x10)
5	quiver	Quiver (small / large / huge)
5	boomerang	Boomerang
5	lamp	Lamp
5	hookshot	Hookshot
5	bottle_1	Bottle 1
5	bottle_2	Bottle 2
5	bottle_3	Bottle 3
5	bottle_4	Bottle 4
5	pegasus_shoes	Pegasus shoes
5	mystic_mirror	Mystic mirror
5	cane_of_somaria	Cane of Somaria
5	apples_counter	Apples counter
5	apple	Apples (x3)
5	pains_au_chocolat_counter	Pains au chocolat counter
5	pain_au_chocolat	Pain au chocolat (x1)
5	croissants_counter	Croissants counter
5	croissant	Croissant (x1)
5	rock_key	Rock key
5	bone_key	Bone key
5	clay_key	Clay key
5	level_4_way	Apple pie / Gold bars / Edelweiss
5	flippers	Flippers
5	magic_cape	Magic cape
5	iron_key	Iron key
5	stone_key	Stone key
5	wooden_key	Wooden key
5	ice_key	Ice key
5	glove	Iron glove / Golden glove
5	fire_stones_counter	Fire stones counter
5	fire_stone	Fire stone (x1)
5	tunic	Tunic (green / blue / red)
5	sword	Sword
5	shield	Shield
5	world_map	World map
5	rupee_bag	Rupee bag (small / large / huge)
5	magic_bar	Maximum of magic (none / half / full)
5	map	Dungeon map
5	compass	Dungeon compass
5	big_key	Dungeon big key
5	boss_key	Dungeon boss key
5	small_key	Small key
5	rupee	Rupees (x1 / x5 / x20 / x50 / x100 / x300)
5	magic_flask	Magic flask (small / big)
5	heart	Heart (x1)
5	heart_container	Heart container
5	piece_of_heart	Piece of heart
5	fairy	Fairy
6	simple_green_soldier	Simple green soldier
6	bubble	Bubble
6	tentacle	Tentacle
6	skeletor	Skeletor
6	globul	Globul
6	mandible	Mandible
6	bee_guard	Bee Guard
6	blue_bullblin	Blue Bullblin
6	red_bullblin	Red Bullblin
6	minillosaur_egg	Minillosaur Egg
6	chain_and_ball	Chain and ball
6	papillosaur_king	Papillosaur King
6	khorneth	Khorneth
6	khotor	Khotor
7	fr/text/dialogs.dat	French dialogs<|MERGE_RESOLUTION|>--- conflicted
+++ resolved
@@ -41,25 +41,6 @@
 0	40	New map
 0	41	New map
 0	42	Caverne des fragments de coeur
-<<<<<<< HEAD
-0	43	New map
-0	44	New map
-0	45	New map
-0	46	New map
-0	47	New map
-0	48	New map
-0	49	New map
-0	50	New map
-0	51	New map
-0	52	New map
-0	53	New map
-0	54	New map
-0	55	New map
-0	56	New map
-0	57	New map
-0	58	New map
-0	59	New map
-=======
 0	43	Caverne Maudite 0
 0	44	Caverne Maudite -1
 0	45	Caverne Maudite -2
@@ -77,7 +58,6 @@
 0	57	Caverne Maudite -14
 0	58	Caverne Maudite -15
 0	59	Caverne Maudite -16
->>>>>>> 6acc2e7f
 0	60	New map
 0	61	New map
 0	62	New map
