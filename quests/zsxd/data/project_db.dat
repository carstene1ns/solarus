<<<<<<< HEAD
0	0	New map
=======
0	0	Maison de Link
>>>>>>> 5af71a07
0	1	Outside fields NO
0	2	Outside fields NE
0	3	Outside fields SO
0	4	Outside fields SE
<<<<<<< HEAD
0	5	New map
0	6	New map
=======
0	5	Maison du boulet
0	6	Maison des pots
>>>>>>> 5af71a07
0	7	New map
0	8	New map
0	9	New map
0	10	New map
0	11	New map
0	12	New map
0	13	New map
0	14	New map
0	15	New map
0	16	New map
0	17	New map
0	18	New map
0	19	New map
0	20	New map
0	21	New map
0	22	New map
0	23	New map
0	24	New map
0	25	New map
0	26	New map
0	27	New map
0	28	New map
0	29	New map
0	30	New map
0	31	New map
0	32	New map
0	33	New map
0	34	New map
0	35	New map
0	36	New map
0	37	New map
0	38	New map
0	39	New map
0	40	New map
0	41	New map
<<<<<<< HEAD
0	42	New map
=======
0	42	Caverne des fragments de coeur
>>>>>>> 5af71a07
0	43	New map
0	44	New map
0	45	New map
0	46	New map
0	47	New map
0	48	New map
0	49	New map
0	50	New map
0	51	New map
0	52	New map
0	53	New map
0	54	New map
0	55	New map
0	56	New map
0	57	New map
0	58	New map
0	59	New map
0	60	New map
0	61	New map
0	62	New map
0	63	New map
0	64	New map
0	65	New map
0	66	New map
0	67	New map
0	68	New map
0	69	New map
0	70	New map
0	71	New map
0	72	New map
0	73	New map
0	74	New map
0	75	New map
0	76	New map
0	77	New map
0	78	New map
0	79	New map
0	80	New map
0	81	New map
0	82	New map
0	83	New map
0	84	New map
0	85	New map
0	86	New map
0	87	New map
0	88	New map
0	89	New map
0	90	New map
0	91	New map
0	92	New map
0	93	New map
0	94	New map
0	95	New map
0	96	New map
0	97	New map
0	98	New map
0	99	New map
1	0	House
1	1	Light World
1	2	Ice dungeon
1	3	Cave
1	4	Blue dungeon (LW)
1	5	Green dungeon (LW)
1	7	Brown dungeon (LW)
1	8	Blue dungeon (DW)
1	6	Intro
2	agahnim.spc	Agahnim theme
2	beginning.spc	Beginning
2	boss.spc	Boss
2	castle.spc	Castle
2	cave.spc	Cave
2	credits.spc	Credits
2	dark_mountain.spc	Dark Mountain
2	dark_world.spc	Dark World
2	light_world_dungeon.spc	Dungeon (light world)
2	dark_world_dungeon.spc	Dungeon (dark world)
2	dungeon_finished.spc	Dungeon finished
2	eagle_tower.it	Eagle's Tower
2	excalibur.spc	Excalibur
2	fanfare.spc	Fanfare
2	fortune_teller.spc	Fortune Teller
2	ganon_appears.spc	Ganon appears
2	ganon_battle.spc	Ganon battle
2	ganon_theme.spc	Ganon theme
2	great_fairy.spc	Great Fairy
2	village.spc	Kakariko Village
2	legend.spc	Legend
2	lost_woords.spc	Lost Woods
2	mini_game.spc	Mini game
2	overworld.spc	Overworld
2	sanctuary.spc	Sanctuary
2	game_over.spc	Selection menu & Game Over
2	soldiers.spc	Soldiers
2	rabbit.spc	Turned into a rabbit
2	title_screen.spc	Title screen 
2	triforce.spc	Triforce
2	victory.spc	Victory
2	zelda.spc	Zelda theme
3	entities/sign	Sign
3	npc/great_fairy	Great Fairy
3	npc/monkey	Monkey
3	npc/sahasrahla	Sahasrahla
3	npc/thief	Thief
3	npc/wizard	Wizard
3	npc/zelda	Zelda
3	npc/tom	Tom
3	npc/newlink1	Newlink NPC 1
3	npc/newlink2	Newlink NPC 2
3	npc/newlink3	Newlink NPC 3
3	npc/newlink4	Newlink NPC 4
3	npc/newlink5	Newlink NPC 5
3	npc/newlink6	Newlink NPC 6
3	npc/newlink7	Newlink NPC 7
3	npc/newlink8	Newlink NPC 8
3	npc/villager1	ALTTP villager 1
3	npc/villager2	ALTTP villager 2 
3	npc/villager3	ALTTP villager 3
3	npc/static_villager1	ALTTP static villager 1
3	npc/static_villager2	ALTTP static villager 2
3	npc/static_villager3	ALTTP static villager 3
3	npc/static_villager4	ALTTP static villager 4
3	npc/static_villager5	ALTTP static villager 5
3	npc/static_villager6	ALTTP static villager 6
3	npc/static_villager7	ALTTP static villager 7
3	npc/static_villager8	ALTTP static villager 8
3	npc/static_villager9	ALTTP static villager 9
3	npc/static_villager10	ALTTP static villager 10
3	npc/static_villager11	ALTTP static villager 11
3	npc/static_villager12	ALTTP static villager 12
3	npc/static_villager13	ALTTP static villager 13
3	npc/static_villager14	ALTTP static villager 14
3	npc/solarus_child1	Solarus Child 1
3	entities/slot_machine	Casino slot machine
3	entities/frozen_door	Frozen door
3	entities/outside_door	Outside closed door
3	entities/fresco	Intro fresco
3	entities/bed	Hero's bed
3	entities/snores	Snoring (zzz)
3	entities/hint_stone	Hint stone
3	entities/torch	Torch
4	bomb	bomb
4	boss_charge	boss_charge
4	boss_dead	boss_dead
4	boss_fireball	boss_fireball
4	boss_hurt	boss_hurt
4	bounce	bounce
4	bow	bow
4	bush	bush
4	chest_appears	chest_appears
4	chest_open	chest_open
4	cursor	cursor
4	danger	danger
4	door_closed	door_closed
4	door_open	door_open
4	enemy_awake	enemy_awake
4	enemy_hurt	enemy_hurt
4	enemy_killed	enemy_killed
4	explosion	explosion
4	heart	heart
4	hookshot	hookshot
4	ice	ice
4	intro	intro
4	item_in_water	item_in_water
4	jump	jump
4	lamp	lamp
4	lens_of_truth_end	lens_of_truth_end
4	lens_of_truth_start	lens_of_truth_start
4	lift	lift
4	link_dying	link_dying
4	link_falls	link_falls
4	link_hurt	link_hurt
4	link_pushes	link_pushes
4	link_seen	link_seen
4	magic_bar	magic_bar
4	message_end	message_end
4	monster_hurt	monster_hurt
4	octorok	octorok
4	ok	ok
4	pause_closed	pause_closed
4	pause_open	pause_open
4	picked_item	picked_item
4	picked_rupee	picked_rupee
4	picked_small_key	picked_small_key
4	piece_of_heart	piece_of_heart
4	rupee_counter	rupee_counter
4	rupee_counter_end	rupee_counter_end
4	running	running
4	secret	secret
4	shield	shield
4	splash	splash
4	stone	stone
4	switch	switch
4	sword1	sword1
4	sword2	sword2
4	sword3	sword3
4	sword4	sword4
4	sword_hit	sword_hit
4	sword_spin_attack_load	sword_spin_attack_load
4	sword_spin_attack_release	sword_spin_attack_release
4	throw	throw
4	timer	timer
4	timer_hurry	timer_hurry
4	treasure	treasure
4	victory	victory
4	walk_on_grass	walk_on_grass
4	walk_on_water	walk_on_water
4	wrong	wrong
4	zora	zora
5	feather	Feather
5	bombs_counter	Bombs counter
5	bomb	Bombs (x1 / x3 / x8)
5	bomb_bag	Bomb bag (small / large / huge)
5	bow	Bow
5	arrow	Arrows (x1 / x5 / x10)
5	quiver	Quiver (small / large / huge)
5	boomerang	Boomerang
5	lamp	Lamp
5	hookshot	Hookshot
5	bottle_1	Bottle 1
5	bottle_2	Bottle 2
5	bottle_3	Bottle 3
5	bottle_4	Bottle 4
5	pegasus_shoes	Pegasus shoes
5	mystic_mirror	Mystic mirror
5	cane_of_somaria	Cane of Somaria
5	apples_counter	Apples counter
5	apple	Apples (x3)
5	pains_au_chocolat_counter	Pains au chocolat counter
5	pain_au_chocolat	Pain au chocolat (x1)
5	croissants_counter	Croissants counter
5	croissant	Croissant (x1)
5	rock_key	Rock key
5	bone_key	Bone key
5	clay_key	Clay key
5	level_4_way	Apple pie / Gold bars / Edelweiss
5	flippers	Flippers
5	magic_cape	Magic cape
5	iron_key	Iron key
5	stone_key	Stone key
5	wooden_key	Wooden key
5	ice_key	Ice key
5	glove	Iron glove / Golden glove
5	fire_stones_counter	Fire stones counter
5	fire_stone	Fire stone (x1)
5	tunic	Tunic (green / blue / red)
5	sword	Sword
5	shield	Shield
5	world_map	World map
5	rupee_bag	Rupee bag (small / large / huge)
5	magic_bar	Maximum of magic (none / half / full)
5	map	Dungeon map
5	compass	Dungeon compass
5	big_key	Dungeon big key
5	boss_key	Dungeon boss key
5	small_key	Small key
5	rupee	Rupees (x1 / x5 / x20 / x50 / x100 / x300)
5	magic_flask	Magic flask (small / big)
5	heart	Heart (x1)
5	heart_container	Heart container
5	piece_of_heart	Piece of heart
5	fairy	Fairy
6	simple_green_soldier	Simple green soldier
6	bubble	Bubble
6	tentacle	Tentacle
6	skeletor	Skeletor
6	globul	Globul
6	mandible	Mandible
6	bee_guard	Bee Guard
6	blue_bullblin	Blue Bullblin
6	red_bullblin	Red Bullblin
6	minillosaur_egg	Minillosaur Egg
6	chain_and_ball	Chain and ball
6	papillosaur_king	Papillosaur King
6	khorneth	Khorneth
6	khotor	Khotor
7	fr/text/dialogs.dat	French dialogs
7	en/text/dialogs.dat	English dialogs
7	de/text/dialogs.dat	Deutsch dialogs
7	nl/text/dialogs.dat	Nederlands dialogs<|MERGE_RESOLUTION|>--- conflicted
+++ resolved
@@ -1,19 +1,10 @@
-<<<<<<< HEAD
-0	0	New map
-=======
 0	0	Maison de Link
->>>>>>> 5af71a07
 0	1	Outside fields NO
 0	2	Outside fields NE
 0	3	Outside fields SO
 0	4	Outside fields SE
-<<<<<<< HEAD
-0	5	New map
-0	6	New map
-=======
 0	5	Maison du boulet
 0	6	Maison des pots
->>>>>>> 5af71a07
 0	7	New map
 0	8	New map
 0	9	New map
@@ -49,11 +40,7 @@
 0	39	New map
 0	40	New map
 0	41	New map
-<<<<<<< HEAD
-0	42	New map
-=======
 0	42	Caverne des fragments de coeur
->>>>>>> 5af71a07
 0	43	New map
 0	44	New map
 0	45	New map
