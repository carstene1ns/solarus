--- conflicted
+++ resolved
@@ -1370,15 +1370,9 @@
 
 [_treasure.bomb_bag.1.1]
 #       |--------------------|
-<<<<<<< HEAD
-line1 = "Assigne-les à une"
-line2 = "touche et fais tout"
-line3 = "péter !"
-=======
 line1 = "Ca va faire $1"
 line2 = "pschhhhhhhhhhhhhhhht $0 $3"
 line3 = "BOUM !"
->>>>>>> 34c4df3b
 
 [_treasure.bomb_bag.2]
 # Grand sac de bombes
