--- conflicted
+++ resolved
@@ -878,18 +878,16 @@
 save = 880
 big = 0
 
-<<<<<<< HEAD
 [dungeon_8.map_48.chest_3]
 floor = -1
 x = 600
 y = 1088
 save = 722
 big = 0
-=======
+
 [dungeon_9.map_130.boss_0]
 floor = 0
 x = 240
 y = 189
 save = 881
 big = 1
->>>>>>> 6e4dad77
