--- conflicted
+++ resolved
@@ -164,28 +164,6 @@
 save = 87
 big = 0
 
-<<<<<<< HEAD
-[dungeon_1.map_25.chest_0]
-floor = 1
-x = 224
-y = 64
-save = 57
-big = 0
-
-[dungeon_1.map_25.boss_0]
-floor = 1
-x = 912
-y = 141
-save = 62
-big = 0
-
-[dungeon_10.map_17.chest_0]
-floor = 0
-x = 784
-y = 512
-save = -1
-big = 0
-=======
 [dungeon_1.map_23.chest_0]
 floor = 0
 x = 392
@@ -206,4 +184,3 @@
 y = 488
 save = 5
 big = 1
->>>>>>> 18275083
