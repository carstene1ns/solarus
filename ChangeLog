solarus-1.0.2 (under development)

Bug fixes for the 1.0 release.

* Fix sol.audio.play_music() that failed with "none" or "same" (#201).
* Don't die if a music or a sound cannot be found.
* Don't die if running a savegame without starting location specified.
<<<<<<< HEAD
=======
* Fix dangling pointers after removing some kind of entities.
>>>>>>> c75a56d1
* Editor: fix a possible NullPointerException when opening an invalid map.

solarus-1.0.1 (2013-05-12)

Bug fixes for the 1.0 release.

Solarus changes:

* Fix the Mac OS X port.
* Fix jump movement accross two maps ending up in a wall (#189).
* Fix a possible crash in TextSurface.
* Fix the hero disappearing a short time after using the sword (#35).
* Fix the boomerang failing to bring back pickables sometimes (#187).
* Fix parallax scrolling tiles not always displayed (#167).
* Fix the setting joypad_enabled that had no effect (#163).
* Fix doors not working when they require equipment items.
* Fix a possible compilation warning in Surface.cpp.
* Fix creating a transition from the callback of a previous one.
* Fix crystal blocks animated late when coming from a teletransporter (#61).
* Fix arrows that got stopped when outside the screen (#73).
* Fix diagonal movement that failed in narrow passages (#39).
* Don't die if a script makes an error with a sprite (#151).
* Don't die if a script makes an error with an enemy attack consequence.
* Allow enemies to lose 0 life points when attacked (#137).
* Pixel-precise collisions can now also be performed on 32-bit images.

Solarus Quest Editor changes:

* Editor: add the possibility to show or hide each type of entity (#60).
* Editor: keep the map coordinates shown when changing the zoom (#183).
* Editor: fix the map view not updated correctly when changing the zoom (#174).
* Editor: show the correct sprite of destructible objects (#77).
* Editor: show an appropriate error message if the LuaJ jar is missing (#173).
* Editor: fix the title bar string (#176).

Documentation changes:

* Split the C++ documentation and the quest data files documentation (#181).
* Add a search feature to the documentation pages.

solarus-1.0.0 (2013-05-03)

The "I love Lua" release.

This is a major release. The version number switches from 0.x to 1.x
because there is a brand new Lua scripting API.
I now consider that Solarus can be used to create your own Zelda-like
games in decent conditions.
By "in decent conditions", I essentially mean: with a clean and stable
scripting API. Clean because there are nice datatypes now and the API is much
easier to use, less error-prone and more with the Lua spirit.
Stable because future versions of the scripting API will now try to keep
compatibility with existing scripts. Any API change that breaks compatibility
will now be clearly documented.

Data files and scripts written for solarus 0.x are not compatible with
solarus 1.x.
Which is not a problem since until now, I never said you could create a quest
in decent conditions :)
More seriously, I guess I'm the only one to have a lot of data files and
scripts created for solarus 0.x.
Anyway, conversion scripts are provided to upgrade your existing data files,
but not your scripts (the scripting API, which was working but ugly and
unstable, has totally changed).

Changes:

* Rewrite the Lua scripting API from scratch. Cleaner, real datatypes, much
easier to use, less error-prone, much more features, fully documentated.
* All scripts now live in a single Lua world.
* Add support of scripted graphics.
* Add support of scripted menus. Menus like the title screen, the savegames
menu, the pause menu and the HUD are no longer hardcoded into the engine.
* Doors, chests, teletransporters and destinations are now much more flexible
and customizable.
* Except tiles, all map entities can now have a name. The name is now optional.
* Change the format of some data files, including maps and tilesets.
* No more ini data files (removed the dependency to SimpleIni).
* Add conversion scripts to upgrade existing data files (but not scripts).
* Fix infinite explosions of bomb flowers.

This version also include changes from 0.9.3, though 0.9.3 is not released
yet:

* The game screen size can now be set at compilation time.
* Change the savegames directory on Mac OS X.
* Improve the support of Mac OS X, Pandora, Caanoo and other platforms.
* Fix the compilation with Visual C++.
* Fix blocks making sometimes only a half move (#33).
* Fix pixel-precise collisions not always correct (#53).
* Fix the end of target movement on slow machines (#34).
* Fix the hero being freezed when using the hookshot on bomb flowers (#119).

Changes in Solarus Quest Editor:

* First release of a working editor.
* Implement creating a new quest.
* Implement edition of project_db.dat through the quest tree view.
* Allow to show a grid on the map editor.
* Fix a lot of bugs.

solarus-0.9.3 (2013-05-08)

This should be the last release of the 0.9 branch.
Existing games must now upgrade to Solarus 1.0.

However, upgrading to Solarus 1.0 represents a lot of work and testing: in the
meantime, this release introduces important fixes that improve the situation
of existing games.

* The game screen size can now be set at compilation time.
* Change the savegames directory on Mac OS X.
* Improve the support of Mac OS X, Pandora, Caanoo and other platforms.
* Images other than 8-bit can now be used for pixel-precise collisions.
* Fix the compilation with Visual C++.
* Fix the compilation of SimpleIni with gcc 4.7.2.
* Fix blocks making sometimes only a half move (#33).
* Fix pixel-precise collisions not always correct (#53).
* Fix the end of target movement on slow machines (#34).
* Fix the hero being freezed when using the hookshot on bomb flowers (#119).

solarus-0.9.2 (2012-04-03)

* Fix a crash using a teletransporter to the same map while an enemy is dying
* Immobilized enemies restarted too early when using a teletransporter

solarus-0.9.1 (2012-02-12)

* The player can now run with the action key if he has the ability "run"
* Fix locked doors and blocks that could consume more than one small key
* Experimental: new syntax of dialog files in Lua that makes parsing, writing
and translating dialogs easier (a conversion script is available)
* Experimental: optimize displaying and collisions far from the visible area
* Experimental: sensors are not obstacles anymore when jumping or using the
hookshot, they are activated instead
* Include Mac OS X packaging changes to the git repository
* HUD: the 11th heart was not displayed correctly when incomplete
* Lua: improve the prototype of sol.map.destructible_item_create
* Lua: add a function sol.enemy.get_angle_to_hero()
* Lua: add a function sol.main.get_distance(x1, y1, x2, y2)
* Allow the ground sprite below the hero to be tileset dependent
* Show a different sprite animation when plunging into lava or water
* Don't stop the super spin attack on shallow water
* Add debug keys to change the hero's layer

solarus-0.9.0 (2011-12-23)

* Initial release of Solarus without quest data
<|MERGE_RESOLUTION|>--- conflicted
+++ resolved
@@ -5,10 +5,7 @@
 * Fix sol.audio.play_music() that failed with "none" or "same" (#201).
 * Don't die if a music or a sound cannot be found.
 * Don't die if running a savegame without starting location specified.
-<<<<<<< HEAD
-=======
 * Fix dangling pointers after removing some kind of entities.
->>>>>>> c75a56d1
 * Editor: fix a possible NullPointerException when opening an invalid map.
 
 solarus-1.0.1 (2013-05-12)
