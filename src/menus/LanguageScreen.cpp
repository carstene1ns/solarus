/*
 * Copyright (C) 2006-2012 Christopho, Solarus - http://www.solarus-games.org
 *
 * Solarus is free software; you can redistribute it and/or modify
 * it under the terms of the GNU General Public License as published by
 * the Free Software Foundation, either version 3 of the License, or
 * (at your option) any later version.
 *
 * Solarus is distributed in the hope that it will be useful,
 * but WITHOUT ANY WARRANTY; without even the implied warranty of
 * MERCHANTABILITY or FITNESS FOR A PARTICULAR PURPOSE. See the
 * GNU General Public License for more details.
 *
 * You should have received a copy of the GNU General Public License along
 * with this program. If not, see <http://www.gnu.org/licenses/>.
 */
#include "menus/LanguageScreen.h"
#include "lowlevel/Sound.h"
#include "lowlevel/FileTools.h"
#include "lowlevel/TextSurface.h"
#include "lowlevel/InputEvent.h"
#include "lowlevel/IniFile.h"
#include "lua/LuaContext.h"
#include "MainLoop.h"
#include "CustomScreen.h"
#include "Transition.h"

const int LanguageScreen::max_visible_languages = 10;

/**
 * @brief Creates a language screen.
 */
LanguageScreen::LanguageScreen(MainLoop& main_loop):
  Screen(main_loop),
  transition(NULL),
  intermediate_surface(),
  language_codes(NULL),
  language_texts(NULL),
  cursor_position(0),
  nb_languages(0),
  finished(false) {

  if (FileTools::get_language().size() != 0) {
    // a language is already set: skip this screen
    finished = true;
  }
  else {
<<<<<<< HEAD
=======
    intermediate_surface = new Surface();

>>>>>>> d06c3530
    std::map<std::string, std::string> language_map = FileTools::get_languages();
    nb_languages = language_map.size();
    first_visible_language = 0;
    nb_visible_languages = std::min(nb_languages, max_visible_languages);
    language_texts = new TextSurface*[nb_languages];
    language_codes = new std::string[nb_languages];
    int cursor_position = 0;
    int i = 0;

    std::map<std::string, std::string>::iterator it;
    for (it = language_map.begin(); it != language_map.end(); it++) {
      language_codes[i] = it->first;
      language_texts[i] = new TextSurface(SOLARUS_SCREEN_WIDTH_MIDDLE, 0, TextSurface::ALIGN_CENTER, TextSurface::ALIGN_MIDDLE);
      language_texts[i]->set_font("fixed");
      language_texts[i]->set_text(it->second);
      if (language_codes[i] == FileTools::get_default_language()) {
        cursor_position = i;
      }
      i++;
    }
    set_cursor_position(cursor_position);
  }

  if (nb_languages == 1) {
    // no choice: skip the language screen
    FileTools::set_language(language_codes[0]);
    finished = true;
  }
}

/**
 * @brief Destroys the language screen.
 */
LanguageScreen::~LanguageScreen() {

  delete transition;
  delete[] language_codes;
  for (int i = 0; i < nb_languages; i++) {
    delete language_texts[i];
  }
  delete[] language_texts;
}

/**
 * @brief Sets the position of the cursor.
 * @param cursor_position
 */
void LanguageScreen::set_cursor_position(int cursor_position) {

  language_texts[this->cursor_position]->set_text_color(Color::get_white());
  language_texts[cursor_position]->set_text_color(Color::get_yellow());

  if (cursor_position < first_visible_language) {
    first_visible_language = cursor_position;
  }
  if (cursor_position >= first_visible_language + max_visible_languages) {
    first_visible_language = cursor_position - max_visible_languages + 1;
  }

  int y = SOLARUS_SCREEN_HEIGHT_MIDDLE - 8 * nb_visible_languages;
  for (int i = first_visible_language; i < first_visible_language + nb_visible_languages; i++) {
    language_texts[i]->set_y(y);
    y += 16;
  }

  this->cursor_position = cursor_position;
}

/**
 * @brief Updates this screen.
 */
void LanguageScreen::update() {

  if (finished) {
    start_next_screen();
  }

  if (transition != NULL) {
    transition->update();
    if (transition->is_finished()) {
      delete transition;
      transition = NULL;
      finished = true;
    }
  }
}

/**
 * @brief Displays this screen.
 * @param dst_surface the surface to draw
 */
void LanguageScreen::display(Surface& dst_surface) {

  intermediate_surface.fill_with_color(Color::get_black());

  for (int i = first_visible_language; i < first_visible_language + nb_visible_languages; i++) {
    language_texts[i]->display(intermediate_surface);
  }

  if (transition != NULL) {
    transition->display(intermediate_surface);
  }

  intermediate_surface.display(dst_surface);
}

/**
 * @brief This function is called by the main loop when there is an input event.
 * @param event the event to handle
 */
void LanguageScreen::notify_input(InputEvent& event) {

  static const InputEvent::KeyboardKey validation_keys[] = { InputEvent::KEY_SPACE, InputEvent::KEY_RETURN, InputEvent::KEY_NONE };

  if (transition == NULL && !finished) {

    if (event.is_direction_pressed()) {

      int direction = event.get_direction();
      if (direction == 2) {
        // up
        set_cursor_position((cursor_position - 1 + nb_languages) % nb_languages);
        Sound::play("cursor");
      }
      else if (direction == 6) {
        // down
        set_cursor_position((cursor_position + 1) % nb_languages);
        Sound::play("cursor");
      }
    }
    else if (event.is_keyboard_key_pressed(validation_keys)
        || event.is_joypad_button_pressed()) {

      FileTools::set_language(language_codes[cursor_position]);
      transition = Transition::create(Transition::FADE, Transition::OUT);
      transition->start();
    }
  }
}

/**
 * @brief Ends the language screen and starts the first screen of the quest.
 */
void LanguageScreen::start_next_screen() {

  // Let Lua show its screens (usually, a title screen will be shown now).
  get_lua_context().main_on_started();
}<|MERGE_RESOLUTION|>--- conflicted
+++ resolved
@@ -45,11 +45,6 @@
     finished = true;
   }
   else {
-<<<<<<< HEAD
-=======
-    intermediate_surface = new Surface();
-
->>>>>>> d06c3530
     std::map<std::string, std::string> language_map = FileTools::get_languages();
     nb_languages = language_map.size();
     first_visible_language = 0;
