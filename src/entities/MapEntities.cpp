--- conflicted
+++ resolved
@@ -277,7 +277,7 @@
  * \param[out] result The entities in that rectangle.
  */
 void MapEntities::get_entities_in_rectangle(
-    const Rectangle& rectangle, std::vector<MapEntityPtr>& result
+    const Rectangle& rectangle, std::vector<EntityPtr>& result
 ) const {
   quadtree.get_elements(rectangle, result);
 }
@@ -347,16 +347,12 @@
  */
 void MapEntities::notify_map_started() {
 
-<<<<<<< HEAD
   // Put the hero in the the quadtree.
   HeroPtr shared_hero = std::static_pointer_cast<Hero>(hero.shared_from_this());
   quadtree.add(shared_hero, hero.get_bounding_box());
 
   // Notify entities.
-  for (const MapEntityPtr& entity: all_entities) {
-=======
   for (const EntityPtr& entity: all_entities) {
->>>>>>> aa7f650e
     entity->notify_map_started();
     entity->notify_tileset_changed();
   }
@@ -756,7 +752,7 @@
   // remove the marked entities
   for (Entity* entity: entities_to_remove) {
 
-    MapEntityPtr shared_entity = std::static_pointer_cast<MapEntity>(entity->shared_from_this());
+    EntityPtr shared_entity = std::static_pointer_cast<Entity>(entity->shared_from_this());
     Layer layer = entity->get_layer();
 
     // remove it from the quadtree
@@ -799,10 +795,6 @@
     }
 
     // remove it from the whole list
-<<<<<<< HEAD
-=======
-    EntityPtr shared_entity = std::static_pointer_cast<Entity>(entity->shared_from_this());
->>>>>>> aa7f650e
     all_entities.remove(shared_entity);
     const std::string& name = entity->get_name();
     if (!name.empty()) {
@@ -1016,10 +1008,10 @@
  * \param entity The entity modified.
  * \param bounding_box The new bounding box.
  */
-void MapEntities::notify_entity_bounding_box_changed(MapEntity& entity, const Rectangle& bounding_box) {
+void MapEntities::notify_entity_bounding_box_changed(Entity& entity, const Rectangle& bounding_box) {
 
   // Update the quadtree.
-  MapEntityPtr shared_entity = std::static_pointer_cast<MapEntity>(entity.shared_from_this());
+  EntityPtr shared_entity = std::static_pointer_cast<Entity>(entity.shared_from_this());
   quadtree.move(shared_entity, bounding_box);
 }
 
