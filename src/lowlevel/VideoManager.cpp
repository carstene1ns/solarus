--- conflicted
+++ resolved
@@ -127,10 +127,6 @@
   disable_window(disable_window),
   main_window(NULL),
   main_renderer(NULL),
-<<<<<<< HEAD
-=======
-  screen_texture(NULL),
->>>>>>> 8595a339
   pixel_filter(NULL),
   scaled_surface(NULL),
   outset_title(std::string("Solarus ") + SOLARUS_VERSION),
@@ -334,7 +330,6 @@
     }
     else {
       pixel_filter = NULL;
-<<<<<<< HEAD
     }
     delete scaled_surface;
     scaled_surface = NULL;
@@ -343,26 +338,6 @@
       render_size.set_size(render_size.get_width() * factor, render_size.get_height() * factor);
       scaled_surface = new Surface(render_size);
     }
-=======
-    }
-    delete scaled_surface;
-    scaled_surface = NULL;
-    if (pixel_filter != NULL) {
-      int factor = pixel_filter->get_scaling_factor();
-      render_size.set_size(render_size.get_width() * factor, render_size.get_height() * factor);
-      scaled_surface = new Surface(render_size);
-    }
-
-    // Create intermediate rending surfaces.
-    if (screen_texture != NULL) {
-      SDL_DestroyTexture(screen_texture);
-    }
-    screen_texture = SDL_CreateTexture(main_renderer,
-      SDL_PIXELFORMAT_ARGB8888,
-      SDL_TEXTUREACCESS_STREAMING,
-      render_size.get_width(),
-      render_size.get_height());
->>>>>>> 8595a339
 
     // Initialize the window.
     // Set fullscreen flag first to set the size on the right mode.
@@ -438,23 +413,7 @@
   if (disable_window) {
     return;
   }
-  
-<<<<<<< HEAD
-=======
-  SDL_Surface* screen_sdl_surface;
-  if (pixel_filter != NULL) {
-    Debug::check_assertion(scaled_surface != NULL,
-        "Missing destination surface for scaling");
-    apply_pixel_filter(quest_surface, *scaled_surface);
-    screen_sdl_surface = scaled_surface->get_internal_surface();
-  }
-  else {
-    screen_sdl_surface = quest_surface.get_internal_surface();
-  }
-  
-  // Update the internal texture with the internal surface, and render it.
-  SDL_UpdateTexture(screen_texture, NULL, screen_sdl_surface->pixels, screen_sdl_surface->pitch);
->>>>>>> 8595a339
+
   SDL_RenderClear(main_renderer);
   quest_surface.render(main_renderer, quest_size, quest_size);
   SDL_RenderPresent(main_renderer);
@@ -470,7 +429,6 @@
     Surface& src_surface, Surface& dst_surface) {
 
   Debug::check_assertion(pixel_filter != NULL, "Missing pixel filter");
-<<<<<<< HEAD
 
   /*int factor = pixel_filter->get_scaling_factor();
   Debug::check_assertion(dst_surface.get_width() == src_surface.get_width() * factor);
@@ -489,28 +447,6 @@
 
   SDL_UnlockSurface(dst_internal_surface);
   SDL_UnlockSurface(src_internal_surface);*/
-=======
-
-  int factor = pixel_filter->get_scaling_factor();
-  Debug::check_assertion(dst_surface.get_width() == src_surface.get_width() * factor,
-      "Wrong destination surface size");
-  Debug::check_assertion(dst_surface.get_height() == src_surface.get_height() * factor,
-      "Wrong destination surface size");
-
-  SDL_Surface* src_internal_surface = src_surface.get_internal_surface();
-  SDL_Surface* dst_internal_surface = dst_surface.get_internal_surface();
-
-  SDL_LockSurface(src_internal_surface);
-  SDL_LockSurface(dst_internal_surface);
-
-  uint32_t* src = static_cast<uint32_t*>(src_internal_surface->pixels);
-  uint32_t* dst = static_cast<uint32_t*>(dst_internal_surface->pixels);
-
-  pixel_filter->filter(src, src_surface.get_width(), src_surface.get_height(), dst);
-
-  SDL_UnlockSurface(dst_internal_surface);
-  SDL_UnlockSurface(src_internal_surface);
->>>>>>> 8595a339
 }
 
 /**
