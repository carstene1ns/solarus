/*
 * Copyright (C) 2006-2013 Christopho, Solarus - http://www.solarus-games.org
 *
 * Solarus is free software; you can redistribute it and/or modify
 * it under the terms of the GNU General Public License as published by
 * the Free Software Foundation, either version 3 of the License, or
 * (at your option) any later version.
 *
 * Solarus is distributed in the hope that it will be useful,
 * but WITHOUT ANY WARRANTY; without even the implied warranty of
 * MERCHANTABILITY or FITNESS FOR A PARTICULAR PURPOSE. See the
 * GNU General Public License for more details.
 *
 * You should have received a copy of the GNU General Public License along
 * with this program. If not, see <http://www.gnu.org/licenses/>.
 */
#include "lowlevel/VideoManager.h"
#include "lowlevel/Surface.h"
#include "lowlevel/Color.h"
#include "lowlevel/Scale2xFilter.h"
#include "lowlevel/Hq4xFilter.h"
#include "lowlevel/FileTools.h"
#include "lowlevel/Debug.h"
#include "lowlevel/StringConcat.h"
#include <vector>

VideoManager* VideoManager::instance = NULL;

namespace {

// Forcing a video mode at compilation time.
#if defined(SOLARUS_SCREEN_FORCE_MODE) && SOLARUS_SCREEN_FORCE_MODE != -1
// Force a unique video mode at compilation time.
const VideoManager::VideoMode forced_mode =
  VideoManager::VideoMode(SOLARUS_SCREEN_FORCE_MODE);
#else
// Make all modes available.
const VideoManager::VideoMode forced_mode = VideoManager::NO_MODE;
#endif

Scale2xFilter scale2x_filter;
Hq4xFilter hq4x_filter;
};

<<<<<<< HEAD
SDL_PixelFormat* VideoManager::pixel_format = SDL_AllocFormat(SDL_PIXELFORMAT_ARGB8888);
=======
SDL_PixelFormat* VideoManager::pixel_format = NULL;
>>>>>>> c6a28c8c

/**
 * \brief Lua name of each value of the VideoMode enum.
 */
const std::string VideoManager::video_mode_names[] = {
  "windowed_stretched",
  "windowed_scale2x",
  "windowed_hq4x",
  "windowed_normal",
  "fullscreen_normal",
  "fullscreen_scale2x",
  "fullscreen_hq4x",
  ""  // Sentinel.
};

/**
 * \brief Initializes the video system and creates the window.
 *
 * This method should be called when the application starts.
 * Options "-no-video" and "-quest-size=<width>x<height>" are recognized.
 *
 * \param argc Command-line arguments number.
 * \param argv Command-line arguments.
 */
void VideoManager::initialize(int argc, char **argv) {
  // TODO pass options as an std::set<string> instead.
  
  SDL_DisplayMode display_mode;
  
  // check the -no-video and the -quest-size options.
  bool disable = false;
  std::string quest_size_string;
  for (argv++; argc > 1; argv++, argc--) {
    const std::string arg = *argv;
    if (arg == "-no-video") {
      disable = true;
    }
    else if (arg.find("-quest-size=") == 0) {
      quest_size_string = arg.substr(12);
    }
  }

  Rectangle wanted_quest_size(0, 0,
      SOLARUS_DEFAULT_QUEST_WIDTH, SOLARUS_DEFAULT_QUEST_HEIGHT);

  if (!quest_size_string.empty()) {
    if (!parse_size(quest_size_string, wanted_quest_size)) {
      Debug::error(std::string("Invalid quest size: '") + quest_size_string + "'");
    }
  }
  
  SDL_GetCurrentDisplayMode(0, &display_mode); // Get the display mode of the first screen.
  pixel_format = SDL_AllocFormat(display_mode.format);
  
  instance = new VideoManager(disable, wanted_quest_size);
}

/**
 * \brief Closes the video system.
 */
void VideoManager::quit() {
  delete instance;
  SDL_FreeFormat(pixel_format);
}

/**
 * \brief Returns the video manager.
 * \return the only video manager.
 */
VideoManager* VideoManager::get_instance() {
  return instance;
}

/**
 * \brief Returns the pixel format to use.
 * \return the pixel format to use.
 */
SDL_PixelFormat* VideoManager::get_pixel_format() {
  return pixel_format;
}

/**
 * \brief Returns the main renderer.
 * \return the main renderer.
 */
SDL_Renderer* VideoManager::get_renderer() {
  return main_renderer;
}

/**
 * \brief Constructor.
 * \brief disable_window true to entirely disable the displaying.
 * \param wanted_quest_size Size of the quest as requested by the user.
 */
VideoManager::VideoManager(
    bool disable_window,
    const Rectangle& wanted_quest_size):
  disable_window(disable_window),
  main_window(NULL),
  main_renderer(NULL),
  pixel_filter(NULL),
  scaled_surface(NULL),
  outset_title(std::string("Solarus ") + SOLARUS_VERSION),
  video_mode(NO_MODE),
  wanted_quest_size(wanted_quest_size) {
}

/**
 * \brief Destructor.
 */
VideoManager::~VideoManager() {

  if (is_fullscreen()) {
    // Get back on desktop before destroy the window.
    SDL_SetWindowFullscreen(main_window, 0);
  }

  RefCountable::unref(scaled_surface);

  if (main_renderer != NULL) {
    SDL_DestroyRenderer(main_renderer);
  }
  if (main_window != NULL) {
    SDL_DestroyWindow(main_window);
  }
}

/**
 * \brief Create the window.
 */
void VideoManager::create_window() {
  
  // Initialize the window.
  const Rectangle& window_size = mode_sizes[video_mode];
  main_window = SDL_CreateWindow(
      outset_title.c_str(),
      SDL_WINDOWPOS_CENTERED,
      SDL_WINDOWPOS_CENTERED,
      window_size.get_width(),
      window_size.get_height(),
      SDL_WINDOW_SHOWN);
  if (main_window == NULL) {
    Debug::die(std::string("Cannot create the window: ") + SDL_GetError());
  }
  
  main_renderer = SDL_CreateRenderer(main_window, -1,
      SDL_RENDERER_ACCELERATED);
  if (main_renderer == NULL) {
    Debug::die(std::string("Cannot create the renderer: ") + SDL_GetError());
  }
  SDL_SetRenderDrawBlendMode(main_renderer, SDL_BLENDMODE_BLEND); // Allow blending mode for direct drawing primitives.

  set_video_mode(video_mode);
}

/**
 * \brief Returns whether a video mode is supported.
 * \param mode a video mode
 * \return true if this mode is supported
 */
bool VideoManager::is_mode_supported(VideoMode mode) const {

  if (mode == NO_MODE) {
    return false;
  }

  if (forced_mode != NO_MODE && mode != forced_mode) {
    return false;
  }

  std::map<VideoMode, Rectangle>::const_iterator it = mode_sizes.find(mode);
  if (it == mode_sizes.end()) {
    // The initial detection of this mode failed.
    return false;
  }

  const Rectangle& size = it->second;

  if (size.is_flat()) {
    Debug::die(StringConcat() <<
        "Uninitialized size for video mode " << get_video_mode_name(video_mode));
  }

  return true;
}

/**
 * \brief Returns whether a video mode is in fullscreen.
 * \param mode A video mode.
 * \return true if this video mode is in fullscreen.
 */
bool VideoManager::is_fullscreen(VideoMode mode) const {
  return mode == FULLSCREEN_NORMAL
      || mode == FULLSCREEN_SCALE2X
      || mode == FULLSCREEN_HQ4X;
}

/**
 * \brief Returns whether the current video mode is in fullscreen.
 * \return true if the current video mode is in fullscreen.
 */
bool VideoManager::is_fullscreen() const {
  return is_fullscreen(get_video_mode());
}

/**
 * \brief Sets the video mode to fullscreen or windowed,
 * keeping an equivalent resolution.
 * \param fullscreen true to make fullscreen.
 */
void VideoManager::set_fullscreen(bool fullscreen) {

  if (fullscreen != is_fullscreen()) {
    switch_fullscreen();
  }
}

/**
 * \brief Switches from windowed to fullscreen or from fullscreen to windowed,
 * keeping an equivalent resolution.
 */
void VideoManager::switch_fullscreen() {

  static const VideoMode next_modes[] = {
      FULLSCREEN_NORMAL,      // WINDOWED_STRETCHED
      FULLSCREEN_SCALE2X,     // WINDOWED_SCALE2X
      FULLSCREEN_HQ4X,        // WINDOWED_HQ4X
      FULLSCREEN_NORMAL,      // WINDOWED_NORMAL
      WINDOWED_STRETCHED,     // FULLSCREEN_NORMAL
      WINDOWED_SCALE2X,       // FULLSCREEN_SCALE2X
      WINDOWED_HQ4X,          // FULLSCREEN_HQ4X
  };

  VideoMode mode = next_modes[get_video_mode()];
  if (is_mode_supported(mode)) {
    set_video_mode(mode);
  }
}

/**
 * \brief Sets the next video mode.
 */
void VideoManager::switch_video_mode() {

  VideoMode mode = video_mode;
  do {
    mode = (VideoMode) ((mode + 1) % NB_MODES);
  } while (!is_mode_supported(mode));
  set_video_mode(mode);
}

/**
 * \brief Sets the default video mode.
 */
void VideoManager::set_default_video_mode() {

  if (forced_mode != NO_MODE) {
    video_mode = forced_mode;
  }
  else {
    video_mode = WINDOWED_STRETCHED;
  }
}

/**
 * \brief Sets the video mode.
 * \param mode The video mode to set.
 * \return true in case of success, false if this mode is not supported.
 */
bool VideoManager::set_video_mode(VideoMode mode) {

  if (!is_mode_supported(mode)) {
    return false;
  }
  
  if (main_window == NULL) {
    // If the window isn't created yet, just store the video mode.
    this->video_mode = mode;
    return true;
  }

  int show_cursor;
  Uint32 fullscreen_flag;
  if (is_fullscreen(mode)) {
    fullscreen_flag = SDL_WINDOW_FULLSCREEN_DESKTOP;
    show_cursor = SDL_DISABLE;
  }
  else {
    fullscreen_flag = 0;
    show_cursor = SDL_ENABLE;
  }

  if (!disable_window) {

    const Rectangle& window_size = mode_sizes[mode];
    Rectangle render_size = quest_size;

    // Initalize the scaling mode.
    if (mode == WINDOWED_SCALE2X || mode == FULLSCREEN_SCALE2X) {
      pixel_filter = &scale2x_filter;
    }
    else if (mode == WINDOWED_HQ4X || mode == FULLSCREEN_HQ4X) {
      pixel_filter = &hq4x_filter;
    }
    else {
      pixel_filter = NULL;
    }

    if (scaled_surface != NULL) {
      RefCountable::unref(scaled_surface);
      scaled_surface = NULL;
    }
    if (pixel_filter != NULL) {
      int factor = pixel_filter->get_scaling_factor();
      render_size.set_size(render_size.get_width() * factor, render_size.get_height() * factor);
      scaled_surface = Surface::create(render_size);
      RefCountable::ref(scaled_surface);
    }

    // Initialize the window.
    // Set fullscreen flag first to set the size on the right mode.
    SDL_SetWindowFullscreen(main_window, fullscreen_flag);
    SDL_SetWindowSize(main_window, window_size.get_width(), window_size.get_height());
    SDL_RenderSetLogicalSize(main_renderer, render_size.get_width(), render_size.get_height());
    SDL_ShowCursor(show_cursor);
  }
  this->video_mode = mode;

  return true;
}

/**
 * \brief Returns the current video mode.
 * \return The video mode.
 */
VideoManager::VideoMode VideoManager::get_video_mode() const {
  return video_mode;
}

/**
 * \brief Returns a list of all supported video modes.
 * \return The list of supported video modes.
 */
const std::list<VideoManager::VideoMode> VideoManager::get_video_modes() const {

  std::list<VideoManager::VideoMode> modes;
  for (int i = 0; i < NB_MODES; i++) {
    VideoMode mode = VideoMode(i);
    if (is_mode_supported(mode)) {
      modes.push_back(mode);
    }
  }
  return modes;
}

/**
 * \brief Returns the name of a video mode.
 * \param mode A video mode.
 * \return The name of this mode, or an empty string if the mode is NO_MODE.
 */
std::string VideoManager::get_video_mode_name(VideoMode mode) {

  if (mode == NO_MODE) {
    return "";
  }

  return video_mode_names[mode];
}

/**
 * \brief Returns a video mode given its Lua name.
 * \param mode_name Lua name of a video mode.
 * \return The corresponding video mode, or NO_MODE if the name is invalid.
 */
VideoManager::VideoMode VideoManager::get_video_mode_by_name(const std::string& mode_name) {

  for (int i = 0; i < NB_MODES; i++) {
    if (video_mode_names[i] == mode_name) {
      return VideoMode(i);
    }
  }
  return NO_MODE;
}

/**
 * \brief Draws the quest surface on the screen with the current video mode.
 * \param quest_surface The quest surface to render on the screen.
 */
void VideoManager::render(Surface& quest_surface) {

  if (disable_window) {
    return;
  }

  SDL_RenderSetClipRect(main_renderer, NULL);
  SDL_SetRenderDrawColor(main_renderer, 0, 0, 0, 255);
  SDL_RenderClear(main_renderer);
  quest_surface.render(main_renderer);
  SDL_RenderPresent(main_renderer);
}

/**
 * \brief Applies to current pixel filter on a surface.
 * \param src_surface The source surface.
 * \param dst_surface The destination surface. It must have the size of the
 * source surface multiplied by the scaling factor of the filter.
 */
void VideoManager::apply_pixel_filter(
    Surface& src_surface, Surface& dst_surface) {

  /*Debug::check_assertion(pixel_filter != NULL, "Missing pixel filter");

  int factor = pixel_filter->get_scaling_factor();
  Debug::check_assertion(dst_surface.get_width() == src_surface.get_width() * factor,
      "Wrong destination surface size");
  Debug::check_assertion(dst_surface.get_height() == src_surface.get_height() * factor,
      "Wrong destination surface size");

  SDL_Surface* src_internal_surface = src_surface.get_internal_surface();
  SDL_Surface* dst_internal_surface = dst_surface.get_internal_surface();

  SDL_LockSurface(src_internal_surface);
  SDL_LockSurface(dst_internal_surface);

  uint32_t* src = static_cast<uint32_t*>(src_internal_surface->pixels);
  uint32_t* dst = static_cast<uint32_t*>(dst_internal_surface->pixels);

  pixel_filter->filter(src, src_surface.get_width(), src_surface.get_height(), dst);

  SDL_UnlockSurface(dst_internal_surface);
  SDL_UnlockSurface(src_internal_surface);*/
}

/**
 * \brief Returns the current text of the window title bar.
 * \return The window title.
 */
const std::string VideoManager::get_window_title() const {

  if (main_window != NULL) {
    return SDL_GetWindowTitle(main_window);
  }
  
  return outset_title;
}

/**
 * \brief Sets the text of the window title bar.
 * \param window_title The window title to set.
 */
void VideoManager::set_window_title(const std::string& window_title) {

  if (main_window != NULL) {
    SDL_SetWindowTitle(main_window, window_title.c_str());
  }
  else {
    // If the window isn't created yet, just store the title.
    outset_title = window_title;
  }
}

/**
 * \brief Gets the width and the height values from a size string of the form
 * "320x240".
 * \param size_string The input string.
 * \param size The resulting size. Unchanged in case of failure.
 * \return true in case of success, false if the string is not a valid size.
 */
bool VideoManager::parse_size(const std::string& size_string, Rectangle& size) {

  size_t index = size_string.find('x');
  if (index == std::string::npos || index + 1 >= size_string.size()) {
    return false;
  }

  const std::string& width_string = size_string.substr(0, index);
  const std::string& height_string = size_string.substr(index + 1);

  int width = 0;
  int height = 0;
  std::istringstream iss(width_string);
  if (!(iss >> width) || width < 0) {
    return false;
  }

  iss.str(height_string);
  iss.clear();
  if (!(iss >> height) || height < 0) {
    return false;
  }

  size.set_size(width, height);
  return true;
}

/**
 * \brief Returns the size of the quest surface to render on the screen.
 * \return The quest size.
 */
const Rectangle& VideoManager::get_quest_size() const {
  return quest_size;
}

/**
 * \brief Gets the allowed range of quest sizes for this quest.
 * \param normal_quest_size Gets the default size for this quest.
 * \param min_quest_size Gets the minimum size for this quest.
 * \param max_quest_size Gets the maximum size for this quest.
 */
void VideoManager::get_quest_size_range(
    Rectangle& normal_quest_size,
    Rectangle& min_quest_size,
    Rectangle& max_quest_size) const {

  normal_quest_size = this->normal_quest_size;
  min_quest_size = this->min_quest_size;
  max_quest_size = this->max_quest_size;
}

/**
 * \brief Sets the allowed range of quest sizes for this quest.
 *
 * This function sets the actual quest size and creates the screen.
 *
 * \param normal_quest_size Default size for this quest.
 * \param min_quest_size Minimum size for this quest.
 * \param max_quest_size Maximum size for this quest.
 */
void VideoManager::set_quest_size_range(
    const Rectangle& normal_quest_size,
    const Rectangle& min_quest_size,
    const Rectangle& max_quest_size) {

  Debug::check_assertion(main_renderer == NULL,
      "The screen is already created");

  Debug::check_assertion(
      normal_quest_size.get_width() >= min_quest_size.get_width()
      && normal_quest_size.get_height() >= min_quest_size.get_height()
      && normal_quest_size.get_width() <= max_quest_size.get_width()
      && normal_quest_size.get_height() <= max_quest_size.get_height(),
      "Invalid quest size range");

  this->normal_quest_size = normal_quest_size;
  this->min_quest_size = min_quest_size;
  this->max_quest_size = max_quest_size;

  if (wanted_quest_size.get_width() < min_quest_size.get_width()
      || wanted_quest_size.get_height() < min_quest_size.get_height()
      || wanted_quest_size.get_width() > max_quest_size.get_width()
      || wanted_quest_size.get_height() > max_quest_size.get_height()) {
    Debug::warning(StringConcat() <<
        "Cannot use quest size "
        << wanted_quest_size.get_width() << "x" << wanted_quest_size.get_height()
        << ": this quest only supports "
        << min_quest_size.get_width() << "x" << min_quest_size.get_height()
        << " to "
        << max_quest_size.get_width() << "x" << max_quest_size.get_height()
        << ". Using "
        << normal_quest_size.get_width() << "x" << normal_quest_size.get_height()
        << " instead.");
    quest_size = normal_quest_size;
  }
  else {
    quest_size = wanted_quest_size;
  }

  // Everything is ready now.
  initialize_video_modes();
  set_default_video_mode();
}

/**
 * \brief Detects the available resolutions and initializes the properties
 * of video modes.
 */
void VideoManager::initialize_video_modes() {

  const Rectangle quest_size_2(
      0, 0, quest_size.get_width() * 2, quest_size.get_height() * 2);
  const Rectangle quest_size_4(
      0, 0, quest_size.get_width() * 4, quest_size.get_height() * 4);

  mode_sizes[WINDOWED_STRETCHED] = quest_size_2;
  mode_sizes[WINDOWED_SCALE2X] = quest_size_2;
  mode_sizes[WINDOWED_HQ4X] = quest_size_4;
  mode_sizes[WINDOWED_NORMAL] = quest_size;

  mode_sizes[FULLSCREEN_SCALE2X] = quest_size_2;
  mode_sizes[FULLSCREEN_HQ4X] = quest_size_4;
  mode_sizes[FULLSCREEN_NORMAL] = quest_size;
}
<|MERGE_RESOLUTION|>--- conflicted
+++ resolved
@@ -42,11 +42,7 @@
 Hq4xFilter hq4x_filter;
 };
 
-<<<<<<< HEAD
-SDL_PixelFormat* VideoManager::pixel_format = SDL_AllocFormat(SDL_PIXELFORMAT_ARGB8888);
-=======
 SDL_PixelFormat* VideoManager::pixel_format = NULL;
->>>>>>> c6a28c8c
 
 /**
  * \brief Lua name of each value of the VideoMode enum.
